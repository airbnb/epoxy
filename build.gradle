--- conflicted
+++ resolved
@@ -1,14 +1,9 @@
 // Top-level build file where you can add configuration options common to all sub-projects/modules.
 buildscript {
 
-<<<<<<< HEAD
-  ext.KOTLIN_VERSION = "1.4.30"
-  ext.ANDROID_PLUGIN_VERSION = '7.0.0-alpha14'
-  ext.compose_version = '1.0.0-beta01'
-=======
   ext.KOTLIN_VERSION = "1.5.0"
   ext.ANDROID_PLUGIN_VERSION = '4.2.0'
->>>>>>> e319ed2c
+  ext.COMPOSE_VERSION = '1.0.0-beta01'
 
   repositories {
     google()

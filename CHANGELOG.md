--- conflicted
+++ resolved
@@ -1,11 +1,9 @@
-<<<<<<< HEAD
-# 2.16.4 (Aug 23, 2018)
+# 2.16.4 (Aug 29, 2018)
 - **New** `EpoxyAsyncUtil` and `AsyncEpoxyController` make it easier to use Epoxy's async behavior out of the box
 - **New** Epoxy's background diffing posts messages back to the main thread asynchronously so they are not blocked by waiting for vsync
-=======
+
 # 2.16.3 (Aug 24, 2018)
 - **New** Add `AsyncEpoxyController` for easy access to async support. Change background diffing to post asynchronously to the main thread (https://github.com/airbnb/epoxy/pull/509)
->>>>>>> 9435d73e
 
 # 2.16.2 (Aug 23, 2018)
 - **Fix** Kotlin lambdas can be used in model constructors (https://github.com/airbnb/epoxy/pull/501)

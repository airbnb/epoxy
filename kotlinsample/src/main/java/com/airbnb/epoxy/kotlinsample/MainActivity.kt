--- conflicted
+++ resolved
@@ -10,17 +10,11 @@
 import com.airbnb.epoxy.EpoxyVisibilityTracker
 import com.airbnb.epoxy.kotlinsample.helpers.carouselNoSnapBuilder
 import com.airbnb.epoxy.kotlinsample.models.ItemDataClass
-<<<<<<< HEAD
+import com.airbnb.epoxy.kotlinsample.models.ItemViewBindingDataClass
 import com.airbnb.epoxy.kotlinsample.models.carouselItemCustomView
 import com.airbnb.epoxy.kotlinsample.models.itemCustomView
 import com.airbnb.epoxy.kotlinsample.models.itemEpoxyHolder
-=======
-import com.airbnb.epoxy.kotlinsample.models.ItemViewBindingDataClass
-import com.airbnb.epoxy.kotlinsample.models.itemCustomView
-import com.airbnb.epoxy.kotlinsample.models.itemEpoxyHolder
 import com.airbnb.epoxy.kotlinsample.models.itemViewBindingEpoxyHolder
-import com.airbnb.epoxy.kotlinsample.views.carouselNoSnap
->>>>>>> cb9673f5
 
 class MainActivity : AppCompatActivity() {
     private lateinit var recyclerView: EpoxyRecyclerView
@@ -68,9 +62,6 @@
                     }
                 }
 
-<<<<<<< HEAD
-                carouselNoSnapBuilder {
-=======
                 itemViewBindingEpoxyHolder {
                     id("view binding $i")
                     title("This is a ViewBinding item")
@@ -80,8 +71,7 @@
                     }
                 }
 
-                carouselNoSnap {
->>>>>>> cb9673f5
+                carouselNoSnapBuilder {
                     id("carousel $i")
                     val lastPage = 10
                     for (j in 0 until lastPage) {

--- conflicted
+++ resolved
@@ -20,19 +20,11 @@
 }
 
 dependencies {
-<<<<<<< HEAD
   compile deps.androidAnnotations
   compile deps.androidRecyclerView
   compile deps.androidDesignLibrary
   compile deps.androidSupportLibrary
-  compile project(":epoxy-model")
-=======
-  compile 'com.android.support:support-annotations:24.2.1'
-  compile "com.android.support:recyclerview-v7:24.2.1"
-  compile "com.android.support:design:24.2.1"
-  compile "com.android.support:appcompat-v7:24.2.1"
   compile project(':epoxy-annotations')
->>>>>>> e593ef58
 
   testCompile deps.junit
   testCompile deps.googleGuava

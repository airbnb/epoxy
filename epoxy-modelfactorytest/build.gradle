--- conflicted
+++ resolved
@@ -55,40 +55,6 @@
   testImplementation rootProject.deps.googleTestingCompile
   testImplementation rootProject.deps.junit
   testImplementation rootProject.deps.robolectric
-<<<<<<< HEAD
-  testImplementation files(getRuntimeJar())
-//  testImplementation files(Jvm.current().getToolsJar())
-}
-
-static def getRuntimeJar() {
-  try {
-    final File javaBase = new File(System.getProperty("java.home")).getCanonicalFile()
-    File runtimeJar = new File(javaBase, "lib/modules")
-    if (runtimeJar.exists()) {
-      return runtimeJar
-    }
-    runtimeJar = new File(javaBase, "jre/lib/modules")
-    return runtimeJar.exists() ? runtimeJar : null
-  } catch (IOException e) {
-    throw new RuntimeException(e)
-  }
-}
-
-//static def getToolsJar() {
-//  try {
-//    final File javaBase = new File(System.getProperty("java.home")).getCanonicalFile()
-//    File runtimeJar = new File(javaBase, "lib/tools.jar")
-//    if (runtimeJar.exists()) {
-//      return runtimeJar
-//    }
-//    runtimeJar = new File(javaBase, "jre/lib/tools.jar")
-//    return runtimeJar.exists() ? runtimeJar : null
-//  } catch (IOException e) {
-//    throw new RuntimeException(e)
-//  }
-//}
-=======
   testImplementation files(rootProject.file("libs/rt.jar"))
   testImplementation files(rootProject.file("libs/tools.jar"))
-}
->>>>>>> e319ed2c
+}